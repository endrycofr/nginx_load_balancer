<<<<<<< HEAD
FROM python:3.9-slim

WORKDIR /app

COPY requirements.txt requirements.txt
RUN pip install --no-cache-dir -r requirements.txt

COPY . .

=======
# Gunakan image Python sebagai base
FROM python:3.11-slim

# Set working directory
WORKDIR /app

# Salin file requirements.txt dan instal dependensi
COPY requirements.txt .
RUN pip install --no-cache-dir -r requirements.txt

# Salin kode aplikasi ke dalam container
COPY app2.py .

# Jalankan aplikasi
>>>>>>> 29b4750f
CMD ["python", "app2.py"]<|MERGE_RESOLUTION|>--- conflicted
+++ resolved
@@ -1,4 +1,3 @@
-<<<<<<< HEAD
 FROM python:3.9-slim
 
 WORKDIR /app
@@ -8,20 +7,4 @@
 
 COPY . .
 
-=======
-# Gunakan image Python sebagai base
-FROM python:3.11-slim
-
-# Set working directory
-WORKDIR /app
-
-# Salin file requirements.txt dan instal dependensi
-COPY requirements.txt .
-RUN pip install --no-cache-dir -r requirements.txt
-
-# Salin kode aplikasi ke dalam container
-COPY app2.py .
-
-# Jalankan aplikasi
->>>>>>> 29b4750f
 CMD ["python", "app2.py"]